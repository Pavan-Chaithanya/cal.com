--- conflicted
+++ resolved
@@ -35,16 +35,13 @@
           id: true,
           name: true,
           parentId: true,
-<<<<<<< HEAD
+          bookingLimits: true,
           members: {
             select: {
               userId: true,
               role: true,
             },
           },
-=======
-          bookingLimits: true,
->>>>>>> 9e980dc0
         },
       },
       bookingFields: true,
