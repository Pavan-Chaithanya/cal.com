--- conflicted
+++ resolved
@@ -4,22 +4,7 @@
 import Shell from "../../components/Shell";
 import { useState } from "react";
 import { useRouter } from "next/router";
-<<<<<<< HEAD
-import { useSession } from "next-auth/client";
-
-export default function Integration(props) {
-  const router = useRouter();
-  const [, loading] = useSession();
-  const [showAPIKey, setShowAPIKey] = useState(false);
-
-  if (loading) {
-    return (
-      <div className="loader">
-        <span className="loader-inner"></span>
-      </div>
-    );
-=======
-import { useSession, getSession } from "next-auth/client";
+import { getSession, useSession } from "next-auth/client";
 import Loader from "@components/Loader";
 
 export default function Integration(props) {
@@ -31,7 +16,6 @@
 
   if (loading) {
     return <Loader />;
->>>>>>> 573ecb40
   }
 
   function toggleShowAPIKey() {
@@ -41,12 +25,8 @@
   async function deleteIntegrationHandler(event) {
     event.preventDefault();
 
-<<<<<<< HEAD
-    await fetch("/api/integrations", {
-=======
     /*eslint-disable */
     const response = await fetch("/api/integrations", {
->>>>>>> 573ecb40
       method: "DELETE",
       body: JSON.stringify({ id: props.integration.id }),
       headers: {
@@ -135,12 +115,8 @@
 }
 
 export async function getServerSideProps(context) {
-<<<<<<< HEAD
-  //const session = await getSession(context);  Session is never used right now
-=======
   // eslint-disable-next-line @typescript-eslint/no-unused-vars
   const session = await getSession(context);
->>>>>>> 573ecb40
 
   const integration = await prisma.credential.findFirst({
     where: {
